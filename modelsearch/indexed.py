import warnings

from wagtail.utils.deprecation import RemovedInWagtail08Warning


<<<<<<< HEAD

class Indexed(object):
    @classmethod
    def indexed_get_parent(cls, require_model=True):
        for base in cls.__bases__:
            if issubclass(base, Indexed) and (issubclass(base, models.Model) or require_model is False):
                return base

    @classmethod
    def indexed_get_content_type(cls):
        # Work out content type
        content_type = (cls._meta.app_label + '_' + cls.__name__).lower()

        # Get parent content type
        parent = cls.indexed_get_parent()
        if parent:
            parent_content_type = parent.indexed_get_content_type()
            return parent_content_type + '_' + content_type
        else:
            return content_type

    @classmethod
    def indexed_get_toplevel_content_type(cls):
        # Get parent content type
        parent = cls.indexed_get_parent()
        if parent:
            return parent.indexed_get_content_type()
        else:
            # At toplevel, return this content type
            return (cls._meta.app_label + '_' + cls.__name__).lower()

    @classmethod
    def get_search_fields(cls):
        return getattr(cls, 'search_fields', tuple())

    @classmethod
    def get_searchable_search_fields(cls):
        return filter(lambda field: isinstance(field, SearchField), cls.get_search_fields())

    @classmethod
    def get_filterable_search_fields(cls):
        return filter(lambda field: isinstance(field, FilterField), cls.get_search_fields())

    @classmethod
    def get_indexed_objects(cls):
        return cls.objects.all()

    indexed_fields = ()


class BaseField(object):
    suffix = ''

    def __init__(self, field_name, **kwargs):
        self.field_name = field_name
        self.kwargs = kwargs

    def get_field(self, cls):
        return cls._meta.get_field_by_name(self.field_name)[0]

    def get_attname(self, cls):
        try:
            field = self.get_field(cls)
            return field.attname
        except models.fields.FieldDoesNotExist:
            return self.field_name

    def get_index_name(self, cls):
        return self.get_attname(cls) + self.suffix

    def get_type(self, cls):
        if 'type' in self.kwargs:
            return self.kwargs['type']

        try:
            field = self.get_field(cls)
            return field.get_internal_type()
        except models.fields.FieldDoesNotExist:
            return 'CharField'

    def get_value(self, obj):
        try:
            field = self.get_field(obj.__class__)
            return field._get_val_from_obj(obj)
        except models.fields.FieldDoesNotExist:
            value = getattr(obj, self.field_name, None)
            if hasattr(value, '__call__'):
                value = value()
            return value

    def __repr__(self):
        return '<%s: %s>' % (self.__class__.__name__, self.field_name)


class SearchField(BaseField):
    def __init__(self, field_name, boost=None, partial_match=False, **kwargs):
        super(SearchField, self).__init__(field_name, **kwargs)
        self.boost = boost
        self.partial_match = partial_match


class FilterField(BaseField):
    suffix = '_filter'
=======
warnings.warn(
            "The wagtail.wagtailsearch.indexed module has been renamed. "
                "Use wagtail.wagtailsearch.index instead.", RemovedInWagtail08Warning)


from .index import *
>>>>>>> 567a6e6b
<|MERGE_RESOLUTION|>--- conflicted
+++ resolved
@@ -3,115 +3,9 @@
 from wagtail.utils.deprecation import RemovedInWagtail08Warning
 
 
-<<<<<<< HEAD
-
-class Indexed(object):
-    @classmethod
-    def indexed_get_parent(cls, require_model=True):
-        for base in cls.__bases__:
-            if issubclass(base, Indexed) and (issubclass(base, models.Model) or require_model is False):
-                return base
-
-    @classmethod
-    def indexed_get_content_type(cls):
-        # Work out content type
-        content_type = (cls._meta.app_label + '_' + cls.__name__).lower()
-
-        # Get parent content type
-        parent = cls.indexed_get_parent()
-        if parent:
-            parent_content_type = parent.indexed_get_content_type()
-            return parent_content_type + '_' + content_type
-        else:
-            return content_type
-
-    @classmethod
-    def indexed_get_toplevel_content_type(cls):
-        # Get parent content type
-        parent = cls.indexed_get_parent()
-        if parent:
-            return parent.indexed_get_content_type()
-        else:
-            # At toplevel, return this content type
-            return (cls._meta.app_label + '_' + cls.__name__).lower()
-
-    @classmethod
-    def get_search_fields(cls):
-        return getattr(cls, 'search_fields', tuple())
-
-    @classmethod
-    def get_searchable_search_fields(cls):
-        return filter(lambda field: isinstance(field, SearchField), cls.get_search_fields())
-
-    @classmethod
-    def get_filterable_search_fields(cls):
-        return filter(lambda field: isinstance(field, FilterField), cls.get_search_fields())
-
-    @classmethod
-    def get_indexed_objects(cls):
-        return cls.objects.all()
-
-    indexed_fields = ()
-
-
-class BaseField(object):
-    suffix = ''
-
-    def __init__(self, field_name, **kwargs):
-        self.field_name = field_name
-        self.kwargs = kwargs
-
-    def get_field(self, cls):
-        return cls._meta.get_field_by_name(self.field_name)[0]
-
-    def get_attname(self, cls):
-        try:
-            field = self.get_field(cls)
-            return field.attname
-        except models.fields.FieldDoesNotExist:
-            return self.field_name
-
-    def get_index_name(self, cls):
-        return self.get_attname(cls) + self.suffix
-
-    def get_type(self, cls):
-        if 'type' in self.kwargs:
-            return self.kwargs['type']
-
-        try:
-            field = self.get_field(cls)
-            return field.get_internal_type()
-        except models.fields.FieldDoesNotExist:
-            return 'CharField'
-
-    def get_value(self, obj):
-        try:
-            field = self.get_field(obj.__class__)
-            return field._get_val_from_obj(obj)
-        except models.fields.FieldDoesNotExist:
-            value = getattr(obj, self.field_name, None)
-            if hasattr(value, '__call__'):
-                value = value()
-            return value
-
-    def __repr__(self):
-        return '<%s: %s>' % (self.__class__.__name__, self.field_name)
-
-
-class SearchField(BaseField):
-    def __init__(self, field_name, boost=None, partial_match=False, **kwargs):
-        super(SearchField, self).__init__(field_name, **kwargs)
-        self.boost = boost
-        self.partial_match = partial_match
-
-
-class FilterField(BaseField):
-    suffix = '_filter'
-=======
 warnings.warn(
             "The wagtail.wagtailsearch.indexed module has been renamed. "
                 "Use wagtail.wagtailsearch.index instead.", RemovedInWagtail08Warning)
 
 
-from .index import *
->>>>>>> 567a6e6b
+from .index import *