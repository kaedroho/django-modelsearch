import unittest

from django.db import connection
from django.test import TestCase
from django.test.utils import override_settings

from modelsearch.query import Phrase
from modelsearch.test.testapp import models
from modelsearch.tests.test_backends import BackendTests


@unittest.skipUnless(
    connection.vendor == "postgresql", "The current database is not PostgreSQL"
)
@override_settings(
    MODELSEARCH_BACKENDS={
        "default": {
            "BACKEND": "modelsearch.backends.database.postgres.postgres",
        }
    }
)
class TestPostgresSearchBackend(BackendTests, TestCase):
    backend_path = "modelsearch.backends.database.postgres.postgres"

    def test_weights(self):
        from ..backends.database.postgres.weights import (
            BOOSTS_WEIGHTS,
            WEIGHTS_VALUES,
            determine_boosts_weights,
            get_weight,
        )

        self.assertListEqual(
            BOOSTS_WEIGHTS, [(10, "A"), (2, "B"), (0.5, "C"), (0.25, "D")]
        )
        self.assertListEqual(WEIGHTS_VALUES, [0.025, 0.05, 0.2, 1.0])

        self.assertEqual(get_weight(15), "A")
        self.assertEqual(get_weight(10), "A")
        self.assertEqual(get_weight(9.9), "B")
        self.assertEqual(get_weight(2), "B")
        self.assertEqual(get_weight(1.9), "C")
        self.assertEqual(get_weight(0), "D")
        self.assertEqual(get_weight(-1), "D")

        self.assertListEqual(
            determine_boosts_weights([1]), [(1, "A"), (0, "B"), (0, "C"), (0, "D")]
        )
        self.assertListEqual(
            determine_boosts_weights([-1]), [(-1, "A"), (-1, "B"), (-1, "C"), (-1, "D")]
        )
        self.assertListEqual(
            determine_boosts_weights([-1, 1, 2]),
            [(2, "A"), (1, "B"), (-1, "C"), (-1, "D")],
        )
        self.assertListEqual(
            determine_boosts_weights([0, 1, 2, 3]),
            [(3, "A"), (2, "B"), (1, "C"), (0, "D")],
        )
        self.assertListEqual(
            determine_boosts_weights([0, 0.25, 0.75, 1, 1.5]),
            [(1.5, "A"), (1, "B"), (0.5, "C"), (0, "D")],
        )
        self.assertListEqual(
            determine_boosts_weights([0, 1, 2, 3, 4, 5, 6]),
            [(6, "A"), (4, "B"), (2, "C"), (0, "D")],
        )
        self.assertListEqual(
            determine_boosts_weights([-2, -1, 0, 1, 2, 3, 4]),
            [(4, "A"), (2, "B"), (0, "C"), (-2, "D")],
        )

    def test_search_tsquery_chars(self):
        """
        Checks that tsquery characters are correctly escaped
        and do not generate a PostgreSQL syntax error.
        """

        # Simple quote should be escaped inside each tsquery term.
        results = self.backend.search("L'amour piqué par une abeille", models.Book)
        self.assertUnsortedListEqual([r.title for r in results], [])
        results = self.backend.search("'starting quote", models.Book)
        self.assertUnsortedListEqual([r.title for r in results], [])
        results = self.backend.search("ending quote'", models.Book)
        self.assertUnsortedListEqual([r.title for r in results], [])
        results = self.backend.search("double quo''te", models.Book)
        self.assertUnsortedListEqual([r.title for r in results], [])
        results = self.backend.search("triple quo'''te", models.Book)
        self.assertUnsortedListEqual([r.title for r in results], [])

        # Now suffixes.
        results = self.backend.search("Something:B", models.Book)
        self.assertUnsortedListEqual([r.title for r in results], [])
        results = self.backend.search("Something:*", models.Book)
        self.assertUnsortedListEqual([r.title for r in results], [])
        results = self.backend.search("Something:A*BCD", models.Book)
        self.assertUnsortedListEqual([r.title for r in results], [])

        # Now the AND operator.
        results = self.backend.search("first & second", models.Book)
        self.assertUnsortedListEqual([r.title for r in results], [])

        # Now the OR operator.
        results = self.backend.search("first | second", models.Book)
        self.assertUnsortedListEqual([r.title for r in results], [])

        # Now the NOT operator.
        results = self.backend.search("first & !second", models.Book)
        self.assertUnsortedListEqual([r.title for r in results], [])

        # Now the phrase operator.
        results = self.backend.search("first <-> second", models.Book)
        self.assertUnsortedListEqual([r.title for r in results], [])

    def test_autocomplete_tsquery_chars(self):
        """
        Checks that tsquery characters are correctly escaped
        and do not generate a PostgreSQL syntax error.
        """

        # Simple quote should be escaped inside each tsquery term.
        results = self.backend.autocomplete(
            "L'amour piqué par une abeille", models.Book
        )
        self.assertUnsortedListEqual([r.title for r in results], [])
        results = self.backend.autocomplete("'starting quote", models.Book)
        self.assertUnsortedListEqual([r.title for r in results], [])
        results = self.backend.autocomplete("ending quote'", models.Book)
        self.assertUnsortedListEqual([r.title for r in results], [])
        results = self.backend.autocomplete("double quo''te", models.Book)
        self.assertUnsortedListEqual([r.title for r in results], [])
        results = self.backend.autocomplete("triple quo'''te", models.Book)
        self.assertUnsortedListEqual([r.title for r in results], [])

        # Backslashes should be escaped inside each tsquery term.
        results = self.backend.autocomplete("backslash\\", models.Book)
        self.assertUnsortedListEqual([r.title for r in results], [])

        # Now suffixes.
        results = self.backend.autocomplete("Something:B", models.Book)
        self.assertUnsortedListEqual([r.title for r in results], [])
        results = self.backend.autocomplete("Something:*", models.Book)
        self.assertUnsortedListEqual([r.title for r in results], [])
        results = self.backend.autocomplete("Something:A*BCD", models.Book)
        self.assertUnsortedListEqual([r.title for r in results], [])

        # Now the AND operator.
        results = self.backend.autocomplete("first & second", models.Book)
        self.assertUnsortedListEqual([r.title for r in results], [])

        # Now the OR operator.
        results = self.backend.autocomplete("first | second", models.Book)
        self.assertUnsortedListEqual([r.title for r in results], [])

        # Now the NOT operator.
        results = self.backend.autocomplete("first & !second", models.Book)
        self.assertUnsortedListEqual([r.title for r in results], [])

        # Now the phrase operator.
        results = self.backend.autocomplete("first <-> second", models.Book)
        self.assertUnsortedListEqual([r.title for r in results], [])

<<<<<<< HEAD
    @unittest.skip(
        "The Postgres backend doesn't support MatchAll as an inner expression."
    )
    def test_search_not_match_none(self):
        return super().test_search_not_match_none()

    @unittest.skip(
        "The Postgres backend doesn't support MatchAll as an inner expression."
    )
    def test_search_or_match_all(self):
        return super().test_search_or_match_all()

    @unittest.skip(
        "The Postgres backend doesn't support MatchAll as an inner expression."
    )
    def test_search_or_match_none(self):
        return super().test_search_or_match_none()

    @unittest.skip(
        "The Postgres backend doesn't support MatchAll as an inner expression."
    )
    def test_search_and_match_all(self):
        return super().test_search_and_match_all()

    @unittest.skip(
        "The Postgres backend doesn't support MatchAll as an inner expression."
    )
    def test_search_and_match_none(self):
        return super().test_search_and_match_none()
=======
    def test_reset_indexes(self):
        """
        After running backend.reset_indexes(), search should return no results.
        """
        self.backend.reset_indexes()
        results = self.backend.search("JavaScript", models.Book)
        self.assertEqual(results.count(), 0)

    @unittest.expectedFailure
    def test_get_search_field_for_related_fields(self):
        """
        The get_search_field method of PostgresSearchQueryCompiler attempts to support retrieving
        search fields across relations with double-underscore notation. This is not yet supported
        in actual searches, so test this in isolation.
        """
        # retrieve an arbitrary SearchResults object to extract a compiler object from
        results = self.backend.search("JavaScript", models.Book)
        compiler = results.query_compiler
        search_field = compiler.get_search_field("authors__name")
        self.assertIsNotNone(search_field)
        self.assertEqual(search_field.field_name, "name")
>>>>>>> 49b0ee19


@unittest.skipUnless(
    connection.vendor == "postgresql", "The current database is not PostgreSQL"
)
@override_settings(
    MODELSEARCH_BACKENDS={
        "default": {
            "BACKEND": "modelsearch.backends.database.postgres.postgres",
            "SEARCH_CONFIG": "dutch",
        }
    }
)
class TestPostgresLanguageTextSearch(TestCase):
    backend_path = "modelsearch.backends.database.postgres.postgres"

    def setUp(self):
        # get search backend by backend_path
        BackendTests.setUp(self)

        book = models.Book.objects.create(
            title="Nu is beter dan nooit",
            publication_date="1999-05-01",
            number_of_pages=333,
        )
        self.backend.add(book)
        self.book = book

    def test_search_language_plain_text(self):
        results = self.backend.search("Nu is beter dan nooit", models.Book)
        self.assertEqual(list(results), [self.book])

        results = self.backend.search("is beter", models.Book)
        self.assertEqual(list(results), [self.book])

        # search deals even with variations
        results = self.backend.search("zijn beter", models.Book)
        self.assertEqual(list(results), [self.book])

        # search deals even when there are minor typos
        results = self.backend.search("zij beter dan", models.Book)
        self.assertEqual(list(results), [self.book])

    def test_search_language_phrase_text(self):
        results = self.backend.search(Phrase("Nu is beter"), models.Book)
        self.assertEqual(list(results), [self.book])

        results = self.backend.search(Phrase("Nu zijn beter"), models.Book)
        self.assertEqual(list(results), [self.book])<|MERGE_RESOLUTION|>--- conflicted
+++ resolved
@@ -160,7 +160,6 @@
         results = self.backend.autocomplete("first <-> second", models.Book)
         self.assertUnsortedListEqual([r.title for r in results], [])
 
-<<<<<<< HEAD
     @unittest.skip(
         "The Postgres backend doesn't support MatchAll as an inner expression."
     )
@@ -190,7 +189,7 @@
     )
     def test_search_and_match_none(self):
         return super().test_search_and_match_none()
-=======
+
     def test_reset_indexes(self):
         """
         After running backend.reset_indexes(), search should return no results.
@@ -212,7 +211,6 @@
         search_field = compiler.get_search_field("authors__name")
         self.assertIsNotNone(search_field)
         self.assertEqual(search_field.field_name, "name")
->>>>>>> 49b0ee19
 
 
 @unittest.skipUnless(
