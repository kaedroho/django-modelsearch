--- conflicted
+++ resolved
@@ -1,24 +1,15 @@
-<<<<<<< HEAD
-from __future__ import absolute_import, unicode_literals
-
 import unittest
-=======
->>>>>>> bc1bfb5c
 from datetime import date
 from io import StringIO
 
 from django.core import management
 
 from wagtail.tests.search import models
-from wagtail.wagtailsearch.query import MATCH_ALL
-from wagtail.wagtailsearch.tests.test_backends import BackendTests
-
-
-<<<<<<< HEAD
+from wagtail.search.query import MATCH_ALL
+from wagtail.search.tests.test_backends import BackendTests
+
+
 class ElasticsearchCommonSearchBackendTests(BackendTests):
-=======
-class ElasticsearchCommonSearchBackendTests:
->>>>>>> bc1bfb5c
     def test_search_with_spaces_only(self):
         # Search for some space characters and hope it doesn't crash
         results = self.backend.search("   ", models.Book)
