import unittest

from collections import OrderedDict
from datetime import date
from io import StringIO
from unittest import mock

from django.conf import settings
from django.core import management
from django.db import connection
from django.db.models import Q, Subquery
from django.test import TestCase
from django.test.utils import override_settings
from taggit.models import Tag

from modelsearch.backends import (
    InvalidSearchBackendError,
    get_search_backend,
    get_search_backends,
)
from modelsearch.backends.base import BaseSearchBackend, FieldError, FilterFieldError
from modelsearch.backends.database.fallback import DatabaseSearchBackend
from modelsearch.backends.database.sqlite.utils import fts5_available
from modelsearch.models import IndexEntry
from modelsearch.query import (
    MATCH_ALL,
    MATCH_NONE,
    And,
    Boost,
    Not,
    Or,
    Phrase,
    PlainText,
)
from modelsearch.test.testapp import models


class BackendTests:
    # To test a specific backend, subclass BackendTests and define self.backend_path.
    backend_path = None

    fixtures = ["search"]

    def setUp(self):
        # Search MODELSEARCH_BACKENDS for an entry that uses the given backend path
        for backend_name, backend_conf in settings.MODELSEARCH_BACKENDS.items():
            if backend_conf["BACKEND"] == self.backend_path:
                self.backend = get_search_backend(backend_name)
                self.backend_name = backend_name
                break
        else:
            # no conf entry found - skip tests for this backend
            raise unittest.SkipTest(
                f"No MODELSEARCH_BACKENDS entry for the backend {self.backend_path}"
            )

        # HACK: This is a hack to delete all the index entries that may be present in the test database before each test is run.
        IndexEntry.objects.all().delete()

        management.call_command(
            "rebuild_modelsearch_index",
            backend_name=self.backend_name,
            stdout=StringIO(),
            chunk_size=50,
        )

    def assertUnsortedListEqual(self, a, b):
        """
        Checks two results lists are equal while not taking into account the ordering.

        Note: This is different to assertSetEqual in that duplicate results are taken
        into account.
        """
        self.assertListEqual(sorted(a), sorted(b))

    # SEARCH TESTS

    def test_search_simple(self):
        results = self.backend.search("JavaScript", models.Book)
        self.assertUnsortedListEqual(
            [r.title for r in results],
            ["JavaScript: The good parts", "JavaScript: The Definitive Guide"],
        )
        self.assertEqual(results.model, models.Book)

    def test_search_via_queryset(self):
        results = models.Book.objects.search("JavaScript", backend=self.backend_name)
        self.assertUnsortedListEqual(
            [r.title for r in results],
            ["JavaScript: The good parts", "JavaScript: The Definitive Guide"],
        )

    def test_search_via_queryset_with_filter(self):
        results = models.Book.objects.filter(number_of_pages__gt=500).search(
            "JavaScript", backend=self.backend_name
        )
        self.assertUnsortedListEqual(
            [r.title for r in results],
            ["JavaScript: The Definitive Guide"],
        )

<<<<<<< HEAD
    def test_search_via_queryset_with_order_by_param(self):
        results = models.Book.objects.search(
            "JavaScript", backend=self.backend_name, order_by="number_of_pages"
        )
        self.assertEqual(
            [r.title for r in results],
            [
                "JavaScript: The good parts",
                "JavaScript: The Definitive Guide",
            ],
        )

        results = models.Book.objects.search(
            "JavaScript", backend=self.backend_name, order_by="-number_of_pages"
        )
        self.assertEqual(
            [r.title for r in results],
            [
                "JavaScript: The Definitive Guide",
                "JavaScript: The good parts",
            ],
        )

=======
>>>>>>> f2c6ef80
    def test_search_count(self):
        results = self.backend.search("JavaScript", models.Book)
        self.assertEqual(results.count(), 2)

    def test_search_blank(self):
        # Blank searches should never return anything
        results = self.backend.search("", models.Book)
        self.assertSetEqual(set(results), set())

    def test_search_all(self):
        results = self.backend.search(MATCH_ALL, models.Book)
        self.assertSetEqual(set(results), set(models.Book.objects.all()))

    def test_search_match_none(self):
        results = self.backend.search(MATCH_NONE, models.Book)
        self.assertFalse(list(results))

    def test_search_not_match_none(self):
        results = self.backend.search(Not(MATCH_NONE), models.Book)
        self.assertSetEqual(set(results), set(models.Book.objects.all()))

    def test_search_not_match_all(self):
        results = self.backend.search(Not(MATCH_ALL), models.Book)
        self.assertFalse(list(results))

    def test_search_or_match_none(self):
        results = self.backend.search(PlainText("javascript") | MATCH_NONE, models.Book)
        self.assertUnsortedListEqual(
            [r.title for r in results],
            ["JavaScript: The good parts", "JavaScript: The Definitive Guide"],
        )

    def test_search_or_match_all(self):
        results = self.backend.search(PlainText("javascript") | MATCH_ALL, models.Book)
        self.assertSetEqual(set(results), set(models.Book.objects.all()))

    def test_search_and_match_all(self):
        results = self.backend.search(PlainText("javascript") & MATCH_ALL, models.Book)
        self.assertUnsortedListEqual(
            [r.title for r in results],
            ["JavaScript: The good parts", "JavaScript: The Definitive Guide"],
        )

    def test_search_and_match_none(self):
        results = self.backend.search(PlainText("javascript") & MATCH_NONE, models.Book)
        self.assertFalse(list(results))

    def test_search_does_not_return_results_from_wrong_model(self):
        # https://github.com/wagtail/wagtail/issues/10188 - if a term matches some other
        # model to the one being searched, this match should not leak into the results
        # (e.g. returning the object with the same ID)
        results = self.backend.search("thrones", models.Author)
        self.assertSetEqual(set(results), set())

    def test_ranking(self):
        # Note: also tests the "or" operator
        results = list(
            self.backend.search("JavaScript Definitive", models.Book, operator="or")
        )
        self.assertUnsortedListEqual(
            [r.title for r in results],
            ["JavaScript: The good parts", "JavaScript: The Definitive Guide"],
        )

        # "JavaScript: The Definitive Guide" should be first
        self.assertEqual(results[0].title, "JavaScript: The Definitive Guide")

    def test_annotate_score(self):
        results = self.backend.search("JavaScript", models.Book).annotate_score(
            "_score"
        )

        for result in results:
            self.assertIsInstance(result._score, float)

    def test_annotate_score_with_slice(self):
        # #3431 - Annotate score wasn't being passed to new queryset when slicing
        results = self.backend.search("JavaScript", models.Book).annotate_score(
            "_score"
        )[:10]

        for result in results:
            self.assertIsInstance(result._score, float)

    def test_multiple_slice(self):
        results = self.backend.search(MATCH_ALL, models.Book)
        sliced_results = results[:3][:6]
        self.assertEqual(len(sliced_results), 3)

    def test_count_should_respect_slicing(self):
        results = self.backend.search(MATCH_ALL, models.Book)
        sliced_results = results[2:5]
        self.assertEqual(sliced_results.count(), 3)

    def test_count_cache(self):
        results = self.backend.search("JavaScript", models.Book)
        self.assertEqual(results.count(), 2)
        with self.assertNumQueries(0):
            self.assertEqual(results.count(), 2)

    def test_results_cache(self):
        results = self.backend.search("JavaScript", models.Book)
        self.assertEqual(len(list(results)), 2)
        with self.assertNumQueries(0):
            self.assertEqual(results.count(), 2)
            self.assertEqual(len(list(results)), 2)

    def test_search_and_operator(self):
        # Should not return "JavaScript: The good parts" as it does not have "Definitive"
        results = self.backend.search(
            "JavaScript Definitive", models.Book, operator="and"
        )
        self.assertUnsortedListEqual(
            [r.title for r in results], ["JavaScript: The Definitive Guide"]
        )

    def test_search_on_child_class(self):
        # Searches on a child class should only return results that have the child class as well
        # and all results should be instances of the child class
        results = self.backend.search(MATCH_ALL, models.Novel)
        self.assertSetEqual(set(results), set(models.Novel.objects.all()))

    def test_search_child_class_field_from_parent(self):
        # Searches the Book model for content that exists in the Novel model
        # Note: "Westeros" only occurs in the Novel.setting field
        # All results should be instances of the parent class
        results = self.backend.search("Westeros", models.Book)

        self.assertUnsortedListEqual(
            [r.title for r in results],
            ["A Game of Thrones", "A Clash of Kings", "A Storm of Swords"],
        )

        self.assertIsInstance(results[0], models.Book)

    def test_search_on_individual_field(self):
        # The following query shouldn't search the Novel.setting field so none
        # of the Novels set in "Westeros" should be returned
        results = self.backend.search(
            "Westeros Hobbit", models.Book, fields=["title"], operator="or"
        )

        self.assertUnsortedListEqual([r.title for r in results], ["The Hobbit"])

    def test_search_on_unknown_field(self):
        with self.assertRaises(FieldError):
            list(
                self.backend.search(
                    "Westeros Hobbit", models.Book, fields=["unknown"], operator="or"
                )
            )

    def test_search_on_non_searchable_field(self):
        with self.assertRaises(FieldError):
            list(
                self.backend.search(
                    "Westeros Hobbit",
                    models.Book,
                    fields=["number_of_pages"],
                    operator="or",
                )
            )

    def test_search_on_related_fields(self):
        results = self.backend.search("Bilbo Baggins", models.Novel)

        self.assertUnsortedListEqual(
            [r.title for r in results],
            [
                "The Hobbit",
                "The Fellowship of the Ring",
                "The Two Towers",
                "The Return of the King",
            ],
        )

    def test_search_boosting_on_related_fields(self):
        # Bilbo Baggins is the protagonist of "The Hobbit" but not any of the "Lord of the Rings" novels.
        # As the protagonist has more boost than other characters, "The Hobbit" should always be returned
        # first
        results = list(self.backend.search("Bilbo Baggins", models.Novel))

        self.assertEqual(results[0].title, "The Hobbit")

        # The remaining results should be scored equally so their rank is undefined
        self.assertUnsortedListEqual(
            [r.title for r in results[1:]],
            ["The Fellowship of the Ring", "The Two Towers", "The Return of the King"],
        )

    def test_search_callable_field(self):
        # "Django Two scoops" only mentions "Python" in its "get_programming_language_display"
        # callable field
        results = self.backend.search("Python", models.Book)

        self.assertUnsortedListEqual(
            [r.title for r in results], ["Learning Python", "Two Scoops of Django 1.11"]
        )

    def test_search_all_unindexed(self):
        # There should be no index entries for UnindexedBook
        results = self.backend.search(MATCH_ALL, models.UnindexedBook)
        self.assertEqual(results.count(), 0)
        self.assertEqual(len(results), 0)
        self.assertEqual(results[:10].count(), 0)

    # AUTOCOMPLETE TESTS

    def test_autocomplete(self):
        # This one shouldn't match "Django Two scoops" as "get_programming_language_display"
        # isn't an autocomplete field
        results = self.backend.autocomplete("Py", models.Book)

        self.assertUnsortedListEqual(
            [r.title for r in results],
            [
                "Learning Python",
            ],
        )

    def test_autocomplete_via_queryset(self):
        results = models.Book.objects.autocomplete("Py", backend=self.backend_name)

        self.assertUnsortedListEqual(
            [r.title for r in results],
            [
                "Learning Python",
            ],
        )

    def test_autocomplete_via_queryset_with_filter(self):
        results = models.Book.objects.filter(number_of_pages__gt=500).autocomplete(
            "Javasc", backend=self.backend_name
        )

        self.assertUnsortedListEqual(
            [r.title for r in results],
            [
                "JavaScript: The Definitive Guide",
            ],
        )

<<<<<<< HEAD
    def test_autocomplete_via_queryset_with_order_by_param(self):
        results = models.Book.objects.autocomplete(
            "JavaSc", backend=self.backend_name, order_by="number_of_pages"
        )
        self.assertEqual(
            [r.title for r in results],
            [
                "JavaScript: The good parts",
                "JavaScript: The Definitive Guide",
            ],
        )

        results = models.Book.objects.autocomplete(
            "JavaSc", backend=self.backend_name, order_by="-number_of_pages"
        )
        self.assertEqual(
            [r.title for r in results],
            [
                "JavaScript: The Definitive Guide",
                "JavaScript: The good parts",
            ],
        )

=======
>>>>>>> f2c6ef80
    def test_autocomplete_uses_autocompletefield(self):
        # Autocomplete should only require an AutocompleteField, not a SearchField
        # TODO: given that partial_match=True has no effect as of Wagtail 5, also test that
        # AutocompleteField is actually being respected, and it's not just relying on the
        # presence of a SearchField (with or without partial_match)
        results = self.backend.autocomplete("Georg", models.Author)
        self.assertUnsortedListEqual(
            [r.name for r in results],
            [
                "George R.R. Martin",
            ],
        )

    def test_autocomplete_with_fields_arg(self):
        results = self.backend.autocomplete("Georg", models.Author, fields=["name"])
        self.assertUnsortedListEqual(
            [r.name for r in results],
            [
                "George R.R. Martin",
            ],
        )

    def test_autocomplete_not_affected_by_stemming(self):
        # If SEARCH_CONFIG is set, stemming will be enabled.
        # But we want to disable this for autocomplete as stemmed words don't always match on prefixes
        # See: https://www.postgresql.org/docs/9.1/datatype-textsearch.html#DATATYPE-TSQUERY
        results = self.backend.autocomplete("Learni", models.Book)

        self.assertUnsortedListEqual(
            [r.title for r in results],
            [
                "Learning Python",
            ],
        )

    # FILTERING TESTS

    def test_filter_exact_value(self):
        results = self.backend.search(
            MATCH_ALL, models.Book.objects.filter(number_of_pages=440)
        )

        self.assertUnsortedListEqual(
            [r.title for r in results],
            ["The Return of the King", "The Rust Programming Language"],
        )

    def test_filter_exact_value_on_parent_model_field(self):
        results = self.backend.search(
            MATCH_ALL, models.Novel.objects.filter(number_of_pages=440)
        )

        self.assertUnsortedListEqual(
            [r.title for r in results], ["The Return of the King"]
        )

    def test_filter_exact_values_list_subquery(self):
        protagonist = (
            models.Character.objects.filter(name="Frodo Baggins")
            .order_by("novel_id")
            .values_list("pk", flat=True)[:1]
        )
        cases = {
            "implicit": protagonist,
            "explicit": Subquery(protagonist),
        }

        for case, subquery in cases.items():
            with self.subTest(case=case):
                results = self.backend.search(
                    MATCH_ALL,
                    models.Novel.objects.filter(protagonist_id=subquery),
                )

                self.assertUnsortedListEqual(
                    [r.title for r in results],
                    ["The Fellowship of the Ring"],
                )

    def test_filter_lt(self):
        results = self.backend.search(
            MATCH_ALL, models.Book.objects.filter(number_of_pages__lt=440)
        )

        self.assertUnsortedListEqual(
            [r.title for r in results],
            [
                "The Hobbit",
                "JavaScript: The good parts",
                "The Fellowship of the Ring",
                "Foundation",
                "The Two Towers",
            ],
        )

    def test_filter_lte(self):
        results = self.backend.search(
            MATCH_ALL, models.Book.objects.filter(number_of_pages__lte=440)
        )

        self.assertUnsortedListEqual(
            [r.title for r in results],
            [
                "The Return of the King",
                "The Rust Programming Language",
                "The Hobbit",
                "JavaScript: The good parts",
                "The Fellowship of the Ring",
                "Foundation",
                "The Two Towers",
            ],
        )

    def test_filter_gt(self):
        results = self.backend.search(
            MATCH_ALL, models.Book.objects.filter(number_of_pages__gt=440)
        )

        self.assertUnsortedListEqual(
            [r.title for r in results],
            [
                "JavaScript: The Definitive Guide",
                "Learning Python",
                "A Clash of Kings",
                "A Game of Thrones",
                "Two Scoops of Django 1.11",
                "A Storm of Swords",
                "Programming Rust",
            ],
        )

    def test_filter_gte(self):
        results = self.backend.search(
            MATCH_ALL, models.Book.objects.filter(number_of_pages__gte=440)
        )

        self.assertUnsortedListEqual(
            [r.title for r in results],
            [
                "The Return of the King",
                "The Rust Programming Language",
                "JavaScript: The Definitive Guide",
                "Learning Python",
                "A Clash of Kings",
                "A Game of Thrones",
                "Two Scoops of Django 1.11",
                "A Storm of Swords",
                "Programming Rust",
            ],
        )

    def test_filter_or(self):
        results = self.backend.search(
            MATCH_ALL,
            models.Book.objects.filter(
                Q(number_of_pages=440) | Q(number_of_pages=1160)
            ),
        )

        self.assertUnsortedListEqual(
            [r.title for r in results],
            [
                "The Return of the King",
                "The Rust Programming Language",
                "Learning Python",
            ],
        )

    def test_filter_not(self):
        results = self.backend.search(
            MATCH_ALL, models.Book.objects.filter(~Q(number_of_pages__gt=200))
        )

        self.assertUnsortedListEqual(
            [r.title for r in results],
            [
                "JavaScript: The good parts",
            ],
        )

    def test_filter_in_list(self):
        results = self.backend.search(
            MATCH_ALL, models.Book.objects.filter(number_of_pages__in=[440, 1160])
        )

        self.assertUnsortedListEqual(
            [r.title for r in results],
            [
                "The Return of the King",
                "The Rust Programming Language",
                "Learning Python",
            ],
        )

    def test_filter_in_iterable(self):
        results = self.backend.search(
            MATCH_ALL, models.Book.objects.filter(number_of_pages__in=iter([440, 1160]))
        )

        self.assertUnsortedListEqual(
            [r.title for r in results],
            [
                "The Return of the King",
                "The Rust Programming Language",
                "Learning Python",
            ],
        )

    def test_filter_in_values_list_subquery(self):
        values = models.Book.objects.filter(number_of_pages__lt=440).values_list(
            "number_of_pages", flat=True
        )
        cases = {
            "implicit": values,
            "explicit": Subquery(values),
        }
        for case, subquery in cases.items():
            with self.subTest(case=case):
                results = self.backend.search(
                    MATCH_ALL, models.Book.objects.filter(number_of_pages__in=subquery)
                )

                self.assertUnsortedListEqual(
                    [r.title for r in results],
                    [
                        "The Hobbit",
                        "JavaScript: The good parts",
                        "The Fellowship of the Ring",
                        "Foundation",
                        "The Two Towers",
                    ],
                )

    def test_filter_isnull_true(self):
        # Note: We don't know the birth dates of any of the programming guide authors
        results = self.backend.search(
            MATCH_ALL, models.Author.objects.filter(date_of_birth__isnull=True)
        )

        self.assertUnsortedListEqual(
            [r.name for r in results],
            [
                "David Ascher",
                "Mark Lutz",
                "David Flanagan",
                "Douglas Crockford",
                "Daniel Roy Greenfeld",
                "Audrey Roy Greenfeld",
                "Carol Nichols",
                "Steve Klabnik",
                "Jim Blandy",
                "Jason Orendorff",
            ],
        )

    def test_filter_isnull_false(self):
        # Note: We know the birth dates of all of the novel authors
        results = self.backend.search(
            MATCH_ALL, models.Author.objects.filter(date_of_birth__isnull=False)
        )

        self.assertUnsortedListEqual(
            [r.name for r in results],
            ["Isaac Asimov", "George R.R. Martin", "J. R. R. Tolkien"],
        )

    def test_filter_prefix(self):
        results = self.backend.search(
            MATCH_ALL, models.Book.objects.filter(title__startswith="Th")
        )

        self.assertUnsortedListEqual(
            [r.title for r in results],
            [
                "The Hobbit",
                "The Fellowship of the Ring",
                "The Two Towers",
                "The Return of the King",
                "The Rust Programming Language",
            ],
        )

    def test_filter_and_operator(self):
        results = self.backend.search(
            MATCH_ALL,
            models.Book.objects.filter(number_of_pages=440)
            & models.Book.objects.filter(publication_date=date(1955, 10, 20)),
        )

        self.assertUnsortedListEqual(
            [r.title for r in results], ["The Return of the King"]
        )

    def test_filter_or_operator(self):
        results = self.backend.search(
            MATCH_ALL,
            models.Book.objects.filter(number_of_pages=440)
            | models.Book.objects.filter(number_of_pages=1160),
        )

        self.assertUnsortedListEqual(
            [r.title for r in results],
            [
                "Learning Python",
                "The Return of the King",
                "The Rust Programming Language",
            ],
        )

    def test_filter_on_non_filterable_field(self):
        with self.assertRaises(FieldError):
            list(
                self.backend.search(
                    MATCH_ALL, models.Author.objects.filter(name__startswith="Issac")
                )
            )

    def test_search_with_date_filter(self):
        results = self.backend.search(
            MATCH_ALL, models.Book.objects.filter(publication_date__gt=date(2000, 6, 1))
        )
        self.assertEqual(len(results), 4)

        results = self.backend.search(
            MATCH_ALL, models.Book.objects.filter(publication_date__year__gte=2000)
        )
        self.assertEqual(len(results), 5)

        results = self.backend.search(
            MATCH_ALL, models.Book.objects.filter(publication_date__year__gt=2000)
        )
        self.assertEqual(len(results), 4)

        results = self.backend.search(
            MATCH_ALL, models.Book.objects.filter(publication_date__year__lte=1954)
        )
        self.assertEqual(len(results), 4)

        results = self.backend.search(
            MATCH_ALL, models.Book.objects.filter(publication_date__year__lt=1954)
        )
        self.assertEqual(len(results), 2)

        results = self.backend.search(
            MATCH_ALL, models.Book.objects.filter(publication_date__year=1954)
        )
        self.assertEqual(len(results), 2)

    # ORDER BY RELEVANCE

    def test_order_by_relevance(self):
        results = self.backend.search(
            MATCH_ALL,
            models.Novel.objects.order_by("number_of_pages"),
            order_by_relevance=False,
        )

        # Ordering should be set to "number_of_pages"
        self.assertEqual(
            [r.title for r in results],
            [
                "Foundation",
                "The Hobbit",
                "The Two Towers",
                "The Fellowship of the Ring",
                "The Return of the King",
                "A Game of Thrones",
                "A Clash of Kings",
                "A Storm of Swords",
            ],
        )

    def test_order_by_non_filterable_field(self):
        with self.assertRaises(FieldError):
            list(
                self.backend.search(
                    MATCH_ALL,
                    models.Author.objects.order_by("name"),
                    order_by_relevance=False,
                )
            )

    # SLICING TESTS

    def test_single_result(self):
        results = self.backend.search(
            MATCH_ALL,
            models.Novel.objects.order_by("number_of_pages"),
            order_by_relevance=False,
        )

        self.assertEqual(results[0].title, "Foundation")
        self.assertEqual(results[1].title, "The Hobbit")

    def test_limit(self):
        # Note: we need consistent ordering for this test
        results = self.backend.search(
            MATCH_ALL,
            models.Novel.objects.order_by("number_of_pages"),
            order_by_relevance=False,
        )

        # Limit the results
        results = results[:3]

        self.assertListEqual(
            [r.title for r in results], ["Foundation", "The Hobbit", "The Two Towers"]
        )

    def test_offset(self):
        # Note: we need consistent ordering for this test
        results = self.backend.search(
            MATCH_ALL,
            models.Novel.objects.order_by("number_of_pages"),
            order_by_relevance=False,
        )

        # Offset the results
        results = results[3:]

        self.assertListEqual(
            [r.title for r in results],
            [
                "The Fellowship of the Ring",
                "The Return of the King",
                "A Game of Thrones",
                "A Clash of Kings",
                "A Storm of Swords",
            ],
        )

    def test_offset_and_limit(self):
        # Note: we need consistent ordering for this test
        results = self.backend.search(
            MATCH_ALL,
            models.Novel.objects.order_by("number_of_pages"),
            order_by_relevance=False,
        )

        # Offset the results
        results = results[3:6]

        self.assertListEqual(
            [r.title for r in results],
            [
                "The Fellowship of the Ring",
                "The Return of the King",
                "A Game of Thrones",
            ],
        )

    def test_filter_none(self):
        results = self.backend.search(MATCH_ALL, models.Book.objects.none())
        self.assertListEqual(list(results), [])

        results = self.backend.search("JavaScript", models.Book.objects.none())
        self.assertListEqual(list(results), [])

    # FACET TESTS

    def test_facet(self):
        results = self.backend.search(MATCH_ALL, models.ProgrammingGuide).facet(
            "programming_language"
        )

        # Not testing ordering here as two of the items have the same count, so the ordering is undefined.
        # See test_facet_tags for a test of the ordering
        self.assertDictEqual(dict(results), {"js": 2, "py": 2, "rs": 1})

    def test_facet_tags(self):
        # The test data doesn't contain any tags, add some
        FANTASY_BOOKS = [1, 2, 3, 4, 5, 6, 7]
        SCIFI_BOOKS = [10]
        for book in models.Book.objects.filter(id__in=FANTASY_BOOKS + SCIFI_BOOKS):
            book = book.get_indexed_instance()

            if book.id in FANTASY_BOOKS:
                book.tags.add("Fantasy")
            if book.id in SCIFI_BOOKS:
                book.tags.add("Science Fiction")

            self.backend.add(book)

        index = self.backend.get_index_for_model(models.Book)
        index.refresh()

        fantasy_tag = Tag.objects.get(name="Fantasy")
        scifi_tag = Tag.objects.get(name="Science Fiction")

        results = self.backend.search(MATCH_ALL, models.Book).facet("tags")

        self.assertEqual(
            results,
            OrderedDict(
                [
                    (fantasy_tag.id, 7),
                    (None, 6),
                    (scifi_tag.id, 1),
                ]
            ),
        )

    def test_facet_with_nonexistent_field(self):
        with self.assertRaises(FilterFieldError):
            self.backend.search(MATCH_ALL, models.ProgrammingGuide).facet("foo")

    # MISC TESTS

    def test_same_rank_pages(self):
        # Checks that results with a same ranking cannot be found multiple times
        # across pages (see issue #3729).
        same_rank_objects = set()

        index = self.backend.get_index_for_model(models.Book)
        for i in range(10):
            obj = models.Book.objects.create(
                title=f"Rank {i}",
                publication_date=date(2017, 10, 18),
                number_of_pages=100,
            )
            index.add_item(obj)
            same_rank_objects.add(obj)
        index.refresh()

        results = self.backend.search("Rank", models.Book)
        results_across_pages = set()
        for i, _obj in enumerate(same_rank_objects):
            results_across_pages.add(results[i : i + 1][0])
        self.assertSetEqual(results_across_pages, same_rank_objects)

    def test_delete(self):
        foundation = models.Novel.objects.filter(title="Foundation").first()

        # Delete from the search index
        index = self.backend.get_index_for_model(models.Novel)
        index.delete_item(foundation)
        index.refresh()

        # Delete from the database
        foundation.delete()

        # To test that the book was deleted from the index as well, we will perform the slicing check from an earlier
        # test where "Foundation" was the first result. We need to test it this way so we can pick up the case where
        # the object still exists in the index but not in the database (in that case, just two objects would be returned
        # instead of three).

        # Note: we need consistent ordering for this test
        results = self.backend.search(
            MATCH_ALL,
            models.Novel.objects.order_by("number_of_pages"),
            order_by_relevance=False,
        )

        # Limit the results
        results = results[:3]

        self.assertEqual(
            [r.title for r in results],
            [
                # "Foundation"
                "The Hobbit",
                "The Two Towers",
                "The Fellowship of the Ring",  # If this item doesn't appear, "Foundation" is still in the index
            ],
        )

    def test_plain_text_single_word(self):
        results = self.backend.search(
            PlainText("JavaScript"), models.Book.objects.all()
        )
        self.assertSetEqual(
            {r.title for r in results},
            {"JavaScript: The Definitive Guide", "JavaScript: The good parts"},
        )

    def test_incomplete_plain_text(self):
        results = self.backend.search(PlainText("pro"), models.Book.objects.all())

        self.assertSetEqual({r.title for r in results}, set())

    def test_plain_text_multiple_words_or(self):
        results = self.backend.search(
            PlainText("JavaScript Definitive", operator="or"), models.Book.objects.all()
        )
        self.assertSetEqual(
            {r.title for r in results},
            {"JavaScript: The Definitive Guide", "JavaScript: The good parts"},
        )

    def test_plain_text_multiple_words_and(self):
        results = self.backend.search(
            PlainText("JavaScript Definitive Guide", operator="and"),
            models.Book.objects.all(),
        )
        self.assertSetEqual(
            {r.title for r in results}, {"JavaScript: The Definitive Guide"}
        )

    def test_plain_text_operator_case(self):
        results = self.backend.search(
            PlainText("Guide", operator="AND"), models.Book.objects.all()
        )
        self.assertSetEqual(
            {r.title for r in results}, {"JavaScript: The Definitive Guide"}
        )

        results = self.backend.search(
            PlainText("Guide", operator="aNd"), models.Book.objects.all()
        )
        self.assertSetEqual(
            {r.title for r in results}, {"JavaScript: The Definitive Guide"}
        )

        results = self.backend.search(
            "Guide", models.Book.objects.all(), operator="AND"
        )
        self.assertSetEqual(
            {r.title for r in results}, {"JavaScript: The Definitive Guide"}
        )

        results = self.backend.search(
            "Guide", models.Book.objects.all(), operator="aNd"
        )
        self.assertSetEqual(
            {r.title for r in results}, {"JavaScript: The Definitive Guide"}
        )

    def test_plain_text_invalid_operator(self):
        with self.assertRaises(ValueError):
            self.backend.search(
                PlainText("Guide", operator="xor"), models.Book.objects.all()
            )

        with self.assertRaises(ValueError):
            self.backend.search("Guide", models.Book.objects.all(), operator="xor")

    def test_boost(self):
        results = self.backend.search(
            PlainText("JavaScript Definitive")
            | Boost(PlainText("Learning Python"), 2.0),
            models.Book.objects.all(),
        )

        # Both python and JavaScript should be returned with Python at the top
        self.assertEqual(
            [r.title for r in results],
            [
                "Learning Python",
                "JavaScript: The Definitive Guide",
            ],
        )

        results = self.backend.search(
            PlainText("JavaScript Definitive")
            | Boost(PlainText("Learning Python"), 0.5),
            models.Book.objects.all(),
        )

        # Now they should be swapped
        self.assertEqual(
            [r.title for r in results],
            [
                "JavaScript: The Definitive Guide",
                "Learning Python",
            ],
        )

    def test_match_all(self):
        results = self.backend.search(MATCH_ALL, models.Book.objects.all())
        self.assertEqual(len(results), 14)

    def test_search_none(self):
        """Passing None as a search term should be treated as MATCH_ALL, but with a deprecation warning."""
        with self.assertWarnsMessage(
            Warning,
            "Querying `None` is deprecated, use `MATCH_ALL` instead.",
        ):
            results = self.backend.search(None, models.Book.objects.all())
        self.assertEqual(len(results), 14)

    def test_and(self):
        results = self.backend.search(
            And([PlainText("javascript"), PlainText("definitive")]),
            models.Book.objects.all(),
        )
        self.assertSetEqual(
            {r.title for r in results}, {"JavaScript: The Definitive Guide"}
        )

        results = self.backend.search(
            PlainText("javascript") & PlainText("definitive"), models.Book.objects.all()
        )
        self.assertSetEqual(
            {r.title for r in results}, {"JavaScript: The Definitive Guide"}
        )

    def test_or(self):
        results = self.backend.search(
            Or([PlainText("hobbit"), PlainText("towers")]), models.Book.objects.all()
        )
        self.assertSetEqual(
            {r.title for r in results}, {"The Hobbit", "The Two Towers"}
        )

        results = self.backend.search(
            PlainText("hobbit") | PlainText("towers"), models.Book.objects.all()
        )
        self.assertSetEqual(
            {r.title for r in results}, {"The Hobbit", "The Two Towers"}
        )

    def test_not(self):
        all_other_titles = {
            "A Clash of Kings",
            "A Game of Thrones",
            "A Storm of Swords",
            "Foundation",
            "Learning Python",
            "The Hobbit",
            "The Two Towers",
            "The Fellowship of the Ring",
            "The Return of the King",
            "The Rust Programming Language",
            "Two Scoops of Django 1.11",
            "Programming Rust",
        }

        results = self.backend.search(
            Not(PlainText("javascript")), models.Book.objects.all()
        )
        self.assertSetEqual({r.title for r in results}, all_other_titles)

        results = self.backend.search(
            ~PlainText("javascript"), models.Book.objects.all()
        )
        self.assertSetEqual({r.title for r in results}, all_other_titles)
        # Tests multiple words
        results = self.backend.search(
            ~PlainText("javascript the"), models.Book.objects.all()
        )
        self.assertSetEqual({r.title for r in results}, all_other_titles)

    def test_operators_combination(self):
        results = self.backend.search(
            (
                (PlainText("javascript") & ~PlainText("definitive"))
                | PlainText("python")
                | PlainText("rust")
            )
            | PlainText("two"),
            models.Book.objects.all(),
        )
        self.assertSetEqual(
            {r.title for r in results},
            {
                "JavaScript: The good parts",
                "Learning Python",
                "The Two Towers",
                "The Rust Programming Language",
                "Two Scoops of Django 1.11",
                "Programming Rust",
            },
        )

    def test_negated_and(self):
        results = self.backend.search(
            (PlainText("rust") & ~(PlainText("programming") & PlainText("language"))),
            models.Book.objects.all(),
        )
        self.assertSetEqual(
            {r.title for r in results},
            {
                "Programming Rust",
            },
        )

    def test_negated_or(self):
        results = self.backend.search(
            (PlainText("rust") & ~(PlainText("language") | PlainText("crabs"))),
            models.Book.objects.all(),
        )
        self.assertSetEqual(
            {r.title for r in results},
            {
                "Programming Rust",
            },
        )

    def test_phrase(self):
        results = self.backend.search(
            Phrase("rust programming"), models.Book.objects.all()
        )
        self.assertSetEqual(
            {r.title for r in results}, {"The Rust Programming Language"}
        )

        results = self.backend.search(
            Phrase("programming rust"), models.Book.objects.all()
        )
        self.assertSetEqual({r.title for r in results}, {"Programming Rust"})

    def test_rebuild_modelsearch_index_no_verbosity(self):
        stdout = StringIO()
        management.call_command(
            "rebuild_modelsearch_index",
            verbosity=0,
            backend_name=self.backend_name,
            stdout=stdout,
        )
        self.assertFalse(stdout.getvalue())

    def test_refresh_all_indexes(self):
        """
        Backends should provide a refresh_indexes method that refreshes all indexes. We don't care
        what this does (and it will often be a no-op), beyond ensuring that searches return
        recently-updated data afterwards.
        """
        book = models.Book.objects.create(
            title="To Kill A Mockingbird",
            publication_date=date(2017, 10, 18),
            number_of_pages=100,
        )
        self.backend.add(book)
        author = models.Author.objects.create(name="Harper Lee")
        self.backend.add(author)
        self.backend.refresh_indexes()

        results = self.backend.search("mockingbird", models.Book)
        self.assertEqual(results.count(), 1)
        results = self.backend.search("harper", models.Author)
        self.assertEqual(results.count(), 1)

    def test_add_bulk(self):
        books = [
            models.Book.objects.create(
                title="Fifty Shades of Grey",
                publication_date=date(2020, 1, 1),
                number_of_pages=100,
            ),
            models.Book.objects.create(
                title="Fifty Shades Darker",
                publication_date=date(2020, 2, 1),
                number_of_pages=200,
            ),
            models.Book.objects.create(
                title="Fifty Shades Freed",
                publication_date=date(2020, 3, 1),
                number_of_pages=300,
            ),
        ]
        self.backend.add_bulk(models.Book, books)
        self.backend.get_index_for_model(models.Book).refresh()

        results = self.backend.search("Fifty Shades", models.Book)
        self.assertEqual(results.count(), 3)


@override_settings(
    MODELSEARCH_BACKENDS={"default": {"BACKEND": "modelsearch.backends.database"}}
)
class TestBackendLoader(TestCase):
    @mock.patch("modelsearch.backends.database.connection")
    def test_import_by_name_unknown_db_vendor(self, connection):
        connection.vendor = "unknown"
        db = get_search_backend(backend="default")
        self.assertIsInstance(db, DatabaseSearchBackend)

    @mock.patch("modelsearch.backends.database.connection")
    def test_import_by_path_unknown_db_vendor(self, connection):
        connection.vendor = "unknown"
        db = get_search_backend(backend="modelsearch.backends.database")
        self.assertIsInstance(db, DatabaseSearchBackend)

    @mock.patch("modelsearch.backends.database.connection")
    def test_import_by_full_path_unknown_db_vendor(self, connection):
        connection.vendor = "unknown"
        db = get_search_backend(backend="modelsearch.backends.database.SearchBackend")
        self.assertIsInstance(db, DatabaseSearchBackend)

    @unittest.skipIf(
        connection.vendor != "postgresql",
        "Only applicable to PostgreSQL database systems",
    )
    def test_import_by_name_postgres_db_vendor(self):
        from modelsearch.backends.database.postgres.postgres import (
            PostgresSearchBackend,
        )

        db = get_search_backend(backend="default")
        self.assertIsInstance(db, PostgresSearchBackend)

    @unittest.skipIf(
        connection.vendor != "postgresql",
        "Only applicable to PostgreSQL database systems",
    )
    def test_import_by_path_postgres_db_vendor(self):
        from modelsearch.backends.database.postgres.postgres import (
            PostgresSearchBackend,
        )

        db = get_search_backend(backend="modelsearch.backends.database")
        self.assertIsInstance(db, PostgresSearchBackend)

    @unittest.skipIf(
        connection.vendor != "postgresql",
        "Only applicable to PostgreSQL database systems",
    )
    def test_import_by_full_path_postgres_db_vendor(self):
        from modelsearch.backends.database.postgres.postgres import (
            PostgresSearchBackend,
        )

        db = get_search_backend(backend="modelsearch.backends.database.SearchBackend")
        self.assertIsInstance(db, PostgresSearchBackend)

    @unittest.skipIf(
        connection.vendor != "mysql", "Only applicable to MySQL database systems"
    )
    def test_import_by_name_mysql_db_vendor(self):
        from modelsearch.backends.database.mysql.mysql import MySQLSearchBackend

        db = get_search_backend(backend="default")
        self.assertIsInstance(db, MySQLSearchBackend)

    @unittest.skipIf(
        connection.vendor != "mysql", "Only applicable to MySQL database systems"
    )
    def test_import_by_path_mysql_db_vendor(self):
        from modelsearch.backends.database.mysql.mysql import MySQLSearchBackend

        db = get_search_backend(backend="modelsearch.backends.database")
        self.assertIsInstance(db, MySQLSearchBackend)

    @unittest.skipIf(
        connection.vendor != "mysql", "Only applicable to MySQL database systems"
    )
    def test_import_by_full_path_mysql_db_vendor(self):
        from modelsearch.backends.database.mysql.mysql import MySQLSearchBackend

        db = get_search_backend(backend="modelsearch.backends.database.SearchBackend")
        self.assertIsInstance(db, MySQLSearchBackend)

    @unittest.skipIf(
        connection.vendor != "sqlite", "Only applicable to SQLite database systems"
    )
    def test_import_by_name_sqlite_db_vendor(self):
        # This should return the fallback backend, because the SQLite backend doesn't support versions less than 3.19.0
        if not fts5_available():  # pragma: no cover
            from modelsearch.backends.database.fallback import DatabaseSearchBackend

            db = get_search_backend(backend="default")
            self.assertIsInstance(db, DatabaseSearchBackend)
        else:
            from modelsearch.backends.database.sqlite.sqlite import (
                SQLiteSearchBackend,
            )

            db = get_search_backend(backend="default")
            self.assertIsInstance(db, SQLiteSearchBackend)

    @unittest.skipIf(
        connection.vendor != "sqlite", "Only applicable to SQLite database systems"
    )
    def test_import_by_path_sqlite_db_vendor(self):
        # Same as above
        if not fts5_available():  # pragma: no cover
            from modelsearch.backends.database.fallback import DatabaseSearchBackend

            db = get_search_backend(backend="modelsearch.backends.database")
            self.assertIsInstance(db, DatabaseSearchBackend)
        else:
            from modelsearch.backends.database.sqlite.sqlite import (
                SQLiteSearchBackend,
            )

            db = get_search_backend(backend="modelsearch.backends.database")
            self.assertIsInstance(db, SQLiteSearchBackend)

    @unittest.skipIf(
        connection.vendor != "sqlite", "Only applicable to SQLite database systems"
    )
    def test_import_by_full_path_sqlite_db_vendor(self):
        # Same as above
        if not fts5_available():
            from modelsearch.backends.database.fallback import DatabaseSearchBackend

            db = get_search_backend(
                backend="modelsearch.backends.database.SearchBackend"
            )
            self.assertIsInstance(db, DatabaseSearchBackend)
        else:
            from modelsearch.backends.database.sqlite.sqlite import (
                SQLiteSearchBackend,
            )

            db = get_search_backend(
                backend="modelsearch.backends.database.SearchBackend"
            )
            self.assertIsInstance(db, SQLiteSearchBackend)

    def test_nonexistent_backend_import(self):
        self.assertRaises(
            InvalidSearchBackendError,
            get_search_backend,
            backend="modelsearch.backends.doesntexist",
        )

    def test_invalid_backend_import(self):
        self.assertRaises(
            InvalidSearchBackendError, get_search_backend, backend="I'm not a backend!"
        )

    def test_get_search_backends(self):
        backends = list(get_search_backends())

        self.assertEqual(len(backends), 1)
        self.assertTrue(issubclass(type(backends[0]), BaseSearchBackend))

    @override_settings(MODELSEARCH_BACKENDS={})
    def test_get_search_backends_with_no_default_defined(self):
        backends = list(get_search_backends())

        self.assertEqual(len(backends), 1)
        self.assertTrue(issubclass(type(backends[0]), BaseSearchBackend))

    @override_settings(
        MODELSEARCH_BACKENDS={
            "default": {"BACKEND": "modelsearch.backends.database"},
            "another-backend": {"BACKEND": "modelsearch.backends.database"},
        }
    )
    def test_get_search_backends_multiple(self):
        backends = list(get_search_backends())

        self.assertEqual(len(backends), 2)

    def test_get_search_backends_with_auto_update(self):
        backends = list(get_search_backends(with_auto_update=True))

        # Auto update is the default
        self.assertEqual(len(backends), 1)

    @override_settings(
        MODELSEARCH_BACKENDS={
            "default": {
                "BACKEND": "modelsearch.backends.database",
                "AUTO_UPDATE": False,
            },
        }
    )
    def test_get_search_backends_with_auto_update_disabled(self):
        backends = list(get_search_backends(with_auto_update=True))

        self.assertEqual(len(backends), 0)

    @override_settings(
        MODELSEARCH_BACKENDS={
            "default": {
                "BACKEND": "modelsearch.backends.database",
                "AUTO_UPDATE": False,
            },
        }
    )
    def test_get_search_backends_without_auto_update_disabled(self):
        backends = list(get_search_backends())

        self.assertEqual(len(backends), 1)<|MERGE_RESOLUTION|>--- conflicted
+++ resolved
@@ -99,7 +99,6 @@
             ["JavaScript: The Definitive Guide"],
         )
 
-<<<<<<< HEAD
     def test_search_via_queryset_with_order_by_param(self):
         results = models.Book.objects.search(
             "JavaScript", backend=self.backend_name, order_by="number_of_pages"
@@ -123,8 +122,6 @@
             ],
         )
 
-=======
->>>>>>> f2c6ef80
     def test_search_count(self):
         results = self.backend.search("JavaScript", models.Book)
         self.assertEqual(results.count(), 2)
@@ -367,7 +364,6 @@
             ],
         )
 
-<<<<<<< HEAD
     def test_autocomplete_via_queryset_with_order_by_param(self):
         results = models.Book.objects.autocomplete(
             "JavaSc", backend=self.backend_name, order_by="number_of_pages"
@@ -391,8 +387,6 @@
             ],
         )
 
-=======
->>>>>>> f2c6ef80
     def test_autocomplete_uses_autocompletefield(self):
         # Autocomplete should only require an AutocompleteField, not a SearchField
         # TODO: given that partial_match=True has no effect as of Wagtail 5, also test that
