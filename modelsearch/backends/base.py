--- conflicted
+++ resolved
@@ -1,21 +1,12 @@
-
-<<<<<<< HEAD
-from __future__ import absolute_import, unicode_literals
 
 from warnings import warn
 
-=======
->>>>>>> bc1bfb5c
 from django.db.models.lookups import Lookup
 from django.db.models.query import QuerySet
 from django.db.models.sql.where import SubqueryConstraint, WhereNode
 
-<<<<<<< HEAD
-from wagtail.wagtailsearch.index import class_is_indexed
-from wagtail.wagtailsearch.query import MATCH_ALL, PlainText
-=======
 from wagtail.search.index import class_is_indexed
->>>>>>> bc1bfb5c
+from wagtail.search.query import MATCH_ALL, PlainText
 
 
 class FilterError(Exception):
@@ -26,11 +17,7 @@
     pass
 
 
-<<<<<<< HEAD
-class BaseSearchQueryCompiler(object):
-=======
-class BaseSearchQuery:
->>>>>>> bc1bfb5c
+class BaseSearchQueryCompiler:
     DEFAULT_OPERATOR = 'or'
 
     def __init__(self, queryset, query, fields=None, operator=None, order_by_relevance=True):
@@ -114,13 +101,8 @@
         return self._get_filters_from_where_node(self.queryset.query.where)
 
 
-<<<<<<< HEAD
-class BaseSearchResults(object):
+class BaseSearchResults:
     def __init__(self, backend, query_compiler, prefetch_related=None):
-=======
-class BaseSearchResults:
-    def __init__(self, backend, query, prefetch_related=None):
->>>>>>> bc1bfb5c
         self.backend = backend
         self.query_compiler = query_compiler
         self.prefetch_related = prefetch_related
@@ -225,13 +207,8 @@
         return 0
 
 
-<<<<<<< HEAD
-class BaseSearchBackend(object):
+class BaseSearchBackend:
     query_compiler_class = None
-=======
-class BaseSearchBackend:
-    query_class = None
->>>>>>> bc1bfb5c
     results_class = None
     rebuilder_class = None
 
