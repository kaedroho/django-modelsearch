<<<<<<< HEAD
from __future__ import absolute_import, unicode_literals

from warnings import warn

from django.db import models
from django.db.models.expressions import Value

from wagtail.wagtailsearch.backends.base import (
    BaseSearchBackend, BaseSearchQueryCompiler, BaseSearchResults)
from wagtail.wagtailsearch.query import And, MatchAll, Not, Or, SearchQueryShortcut, Term
from wagtail.wagtailsearch.utils import AND, OR
=======
from django.db import models
from django.db.models.expressions import Value

from wagtail.search.backends.base import (
    BaseSearchBackend, BaseSearchQuery, BaseSearchResults)
>>>>>>> bc1bfb5c


class DatabaseSearchQueryCompiler(BaseSearchQueryCompiler):
    DEFAULT_OPERATOR = 'and'

    def __init__(self, *args, **kwargs):
        super().__init__(*args, **kwargs)
        self.fields_names = list(self.get_fields_names())

    def get_fields_names(self):
        model = self.queryset.model
        fields_names = self.fields or [field.field_name for field in
                                       model.get_searchable_search_fields()]
        # Check if the field exists (this will filter out indexed callables)
        for field_name in fields_names:
            try:
                model._meta.get_field(field_name)
            except models.fields.FieldDoesNotExist:
                continue
            else:
                yield field_name

    def _process_lookup(self, field, lookup, value):
        return models.Q(**{field.get_attname(self.queryset.model) + '__' + lookup: value})

    def _connect_filters(self, filters, connector, negated):
        if connector == 'AND':
            q = models.Q(*filters)
        elif connector == 'OR':
            q = models.Q(filters[0])
            for fil in filters[1:]:
                q |= fil
        else:
            return

        if negated:
            q = ~q

        return q

    def build_single_term_filter(self, term):
        term_query = models.Q()
        for field_name in self.fields_names:
            term_query |= models.Q(**{field_name + '__icontains': term})
        return term_query

    def build_database_filter(self, query=None):
        if query is None:
            query = self.query

        if isinstance(self.query, MatchAll):
            return models.Q()

        if isinstance(query, SearchQueryShortcut):
            return self.build_database_filter(query.get_equivalent())
        if isinstance(query, Term):
            if query.boost != 1:
                warn('Database search backend does not support term boosting.')
            return self.build_single_term_filter(query.term)
        if isinstance(query, Not):
            return ~self.build_database_filter(query.subquery)
        if isinstance(query, And):
            return AND(self.build_database_filter(subquery)
                       for subquery in query.subqueries)
        if isinstance(query, Or):
            return OR(self.build_database_filter(subquery)
                      for subquery in query.subqueries)
        raise NotImplementedError(
            '`%s` is not supported by the database search backend.'
            % self.query.__class__.__name__)


class DatabaseSearchResults(BaseSearchResults):
    def get_queryset(self):
        queryset = self.query_compiler.queryset

        # Run _get_filters_from_queryset to test that no fields that are not
        # a FilterField have been used in the query.
        self.query_compiler._get_filters_from_queryset()

        q = self.query_compiler.build_database_filter()

        return queryset.filter(q).distinct()[self.start:self.stop]

    def _do_search(self):
        queryset = self.get_queryset()

        if self._score_field:
            queryset = queryset.annotate(**{self._score_field: Value(None, output_field=models.FloatField())})

        return queryset.iterator()

    def _do_count(self):
        return self.get_queryset().count()


class DatabaseSearchBackend(BaseSearchBackend):
    query_compiler_class = DatabaseSearchQueryCompiler
    results_class = DatabaseSearchResults

    def reset_index(self):
        pass  # Not needed

    def add_type(self, model):
        pass  # Not needed

    def refresh_index(self):
        pass  # Not needed

    def add(self, obj):
        pass  # Not needed

    def add_bulk(self, model, obj_list):
        return  # Not needed

    def delete(self, obj):
        pass  # Not needed


SearchBackend = DatabaseSearchBackend<|MERGE_RESOLUTION|>--- conflicted
+++ resolved
@@ -1,22 +1,12 @@
-<<<<<<< HEAD
-from __future__ import absolute_import, unicode_literals
-
 from warnings import warn
 
 from django.db import models
 from django.db.models.expressions import Value
 
-from wagtail.wagtailsearch.backends.base import (
+from wagtail.search.backends.base import (
     BaseSearchBackend, BaseSearchQueryCompiler, BaseSearchResults)
-from wagtail.wagtailsearch.query import And, MatchAll, Not, Or, SearchQueryShortcut, Term
-from wagtail.wagtailsearch.utils import AND, OR
-=======
-from django.db import models
-from django.db.models.expressions import Value
-
-from wagtail.search.backends.base import (
-    BaseSearchBackend, BaseSearchQuery, BaseSearchResults)
->>>>>>> bc1bfb5c
+from wagtail.search.query import And, MatchAll, Not, Or, SearchQueryShortcut, Term
+from wagtail.search.utils import AND, OR
 
 
 class DatabaseSearchQueryCompiler(BaseSearchQueryCompiler):
