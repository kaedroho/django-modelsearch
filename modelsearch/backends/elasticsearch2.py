import copy
import json
from urllib.parse import urlparse

from django.db import DEFAULT_DB_ALIAS, models
from django.db.models.sql import Query
from django.db.models.sql.constants import SINGLE
from django.utils.crypto import get_random_string
from elasticsearch import Elasticsearch, NotFoundError
from elasticsearch.helpers import bulk

from wagtail.utils.utils import deep_update
<<<<<<< HEAD
from wagtail.wagtailsearch.backends.base import (
    BaseSearchBackend, BaseSearchQueryCompiler, BaseSearchResults)
from wagtail.wagtailsearch.index import (
=======
from wagtail.search.backends.base import (
    BaseSearchBackend, BaseSearchQuery, BaseSearchResults)
from wagtail.search.index import (
>>>>>>> bc1bfb5c
    FilterField, Indexed, RelatedFields, SearchField, class_is_indexed)
from wagtail.wagtailsearch.query import MatchAll, PlainText


def get_model_root(model):
    """
    This function finds the root model for any given model. The root model is
    the highest concrete model that it descends from. If the model doesn't
    descend from another concrete model then the model is it's own root model so
    it is returned.

    Examples:
    >>> get_model_root(wagtailcore.Page)
    wagtailcore.Page

    >>> get_model_root(myapp.HomePage)
    wagtailcore.Page

    >>> get_model_root(wagtailimages.Image)
    wagtailimages.Image
    """
    if model._meta.parents:
        parent_model = list(model._meta.parents.items())[0][0]
        return get_model_root(parent_model)

    return model


class Elasticsearch2Mapping:
    type_map = {
        'AutoField': 'integer',
        'BinaryField': 'binary',
        'BooleanField': 'boolean',
        'CharField': 'string',
        'CommaSeparatedIntegerField': 'string',
        'DateField': 'date',
        'DateTimeField': 'date',
        'DecimalField': 'double',
        'FileField': 'string',
        'FilePathField': 'string',
        'FloatField': 'double',
        'IntegerField': 'integer',
        'BigIntegerField': 'long',
        'IPAddressField': 'string',
        'GenericIPAddressField': 'string',
        'NullBooleanField': 'boolean',
        'OneToOneField': 'integer',
        'PositiveIntegerField': 'integer',
        'PositiveSmallIntegerField': 'integer',
        'SlugField': 'string',
        'SmallIntegerField': 'integer',
        'TextField': 'string',
        'TimeField': 'date',
    }

    keyword_type = 'string'
    text_type = 'string'
    set_index_not_analyzed_on_filter_fields = True
    edgengram_analyzer_config = {
        'analyzer': 'edgengram_analyzer',
        'search_analyzer': 'standard',
    }

    def __init__(self, model):
        self.model = model

    def get_parent(self):
        for base in self.model.__bases__:
            if issubclass(base, Indexed) and issubclass(base, models.Model):
                return type(self)(base)

    def get_document_type(self):
        return self.model.indexed_get_content_type()

    def get_field_column_name(self, field):
        # Fields in derived models get prefixed with their model name, fields
        # in the root model don't get prefixed at all
        # This is to prevent mapping clashes in cases where two page types have
        # a field with the same name but a different type.
        root_model = get_model_root(self.model)
        definition_model = field.get_definition_model(self.model)

        if definition_model != root_model:
            prefix = definition_model._meta.app_label.lower() + '_' + definition_model.__name__.lower() + '__'
        else:
            prefix = ''

        if isinstance(field, FilterField):
            return prefix + field.get_attname(self.model) + '_filter'
        elif isinstance(field, SearchField):
            return prefix + field.get_attname(self.model)
        elif isinstance(field, RelatedFields):
            return prefix + field.field_name

    def get_content_type(self):
        """
        Returns the content type as a string for the model.

        For example: "wagtailcore.Page"
                     "myapp.MyModel"
        """
        return self.model._meta.app_label + '.' + self.model.__name__

    def get_all_content_types(self):
        """
        Returns all the content type strings that apply to this model.
        This includes the models' content type and all concrete ancestor
        models that inherit from Indexed.

        For example: ["myapp.MyPageModel", "wagtailcore.Page"]
                     ["myapp.MyModel"]
        """
        # Add our content type
        content_types = [self.get_content_type()]

        # Add all ancestor classes content types as well
        ancestor = self.get_parent()
        while ancestor:
            content_types.append(ancestor.get_content_type())
            ancestor = ancestor.get_parent()

        return content_types

    def get_field_mapping(self, field):
        if isinstance(field, RelatedFields):
            mapping = {'type': 'nested', 'properties': {}}
            nested_model = field.get_field(self.model).related_model
            nested_mapping = type(self)(nested_model)

            for sub_field in field.fields:
                sub_field_name, sub_field_mapping = nested_mapping.get_field_mapping(sub_field)
                mapping['properties'][sub_field_name] = sub_field_mapping

            return self.get_field_column_name(field), mapping
        else:
            mapping = {'type': self.type_map.get(field.get_type(self.model), 'string')}

            if isinstance(field, SearchField):
                if mapping['type'] == 'string':
                    mapping['type'] = self.text_type

                if field.boost:
                    mapping['boost'] = field.boost

                if field.partial_match:
                    mapping.update(self.edgengram_analyzer_config)

                mapping['include_in_all'] = True

            elif isinstance(field, FilterField):
                if mapping['type'] == 'string':
                    mapping['type'] = self.keyword_type

                if self.set_index_not_analyzed_on_filter_fields:
                    # Not required on ES5 as that uses the "keyword" type for
                    # filtered string fields
                    mapping['index'] = 'not_analyzed'

                mapping['include_in_all'] = False

            if 'es_extra' in field.kwargs:
                for key, value in field.kwargs['es_extra'].items():
                    mapping[key] = value

            return self.get_field_column_name(field), mapping

    def get_mapping(self):
        # Make field list
        fields = {
            'pk': dict(type=self.keyword_type, store=True, include_in_all=False),
            'content_type': dict(type=self.keyword_type, include_in_all=False),
            '_partials': dict(type=self.text_type, include_in_all=False),
        }
        fields['_partials'].update(self.edgengram_analyzer_config)

        if self.set_index_not_analyzed_on_filter_fields:
            # Not required on ES5 as that uses the "keyword" type for
            # filtered string fields
            fields['pk']['index'] = 'not_analyzed'
            fields['content_type']['index'] = 'not_analyzed'

        fields.update(dict(
            self.get_field_mapping(field) for field in self.model.get_search_fields()
        ))

        return {
            self.get_document_type(): {
                'properties': fields,
            }
        }

    def get_document_id(self, obj):
        return obj.indexed_get_toplevel_content_type() + ':' + str(obj.pk)

    def _get_nested_document(self, fields, obj):
        doc = {}
        partials = []
        model = type(obj)
        mapping = type(self)(model)

        for field in fields:
            value = field.get_value(obj)
            doc[mapping.get_field_column_name(field)] = value

            # Check if this field should be added into _partials
            if isinstance(field, SearchField) and field.partial_match:
                partials.append(value)

        return doc, partials

    def get_document(self, obj):
        # Build document
        doc = dict(pk=str(obj.pk), content_type=self.get_all_content_types())
        partials = []
        for field in self.model.get_search_fields():
            value = field.get_value(obj)

            if isinstance(field, RelatedFields):
                if isinstance(value, models.Manager):
                    nested_docs = []

                    for nested_obj in value.all():
                        nested_doc, extra_partials = self._get_nested_document(field.fields, nested_obj)
                        nested_docs.append(nested_doc)
                        partials.extend(extra_partials)

                    value = nested_docs
                elif isinstance(value, models.Model):
                    value, extra_partials = self._get_nested_document(field.fields, value)
                    partials.extend(extra_partials)

            doc[self.get_field_column_name(field)] = value

            # Check if this field should be added into _partials
            if isinstance(field, SearchField) and field.partial_match:
                partials.append(value)

        # Add partials to document
        doc['_partials'] = partials

        return doc

    def __repr__(self):
        return '<ElasticsearchMapping: %s>' % (self.model.__name__, )


class Elasticsearch2SearchQueryCompiler(BaseSearchQueryCompiler):
    mapping_class = Elasticsearch2Mapping
    DEFAULT_OPERATOR = 'or'

    def __init__(self, *args, **kwargs):
        super(Elasticsearch2SearchQueryCompiler, self).__init__(*args, **kwargs)
        self.mapping = self.mapping_class(self.queryset.model)

        # Convert field names into index column names
        if self.fields:
            fields = []
            searchable_fields = {f.field_name: f for f in self.queryset.model.get_searchable_search_fields()}
            for field_name in self.fields:
                if field_name in searchable_fields:
                    field_name = self.mapping.get_field_column_name(searchable_fields[field_name])

                fields.append(field_name)

            self.fields = fields

    def _process_lookup(self, field, lookup, value):
        column_name = self.mapping.get_field_column_name(field)

        if lookup == 'exact':
            if value is None:
                return {
                    'missing': {
                        'field': column_name,
                    }
                }
            else:
                return {
                    'term': {
                        column_name: value,
                    }
                }

        if lookup == 'isnull':
            if value:
                return {
                    'missing': {
                        'field': column_name,
                    }
                }
            else:
                return {
                    'exists': {
                        'field': column_name,
                    }
                }

        if lookup in ['startswith', 'prefix']:
            return {
                'prefix': {
                    column_name: value,
                }
            }

        if lookup in ['gt', 'gte', 'lt', 'lte']:
            return {
                'range': {
                    column_name: {
                        lookup: value,
                    }
                }
            }

        if lookup == 'range':
            lower, upper = value

            return {
                'range': {
                    column_name: {
                        'gte': lower,
                        'lte': upper,
                    }
                }
            }

        if lookup == 'in':
            if isinstance(value, Query):
                db_alias = self.queryset._db or DEFAULT_DB_ALIAS
                value = (value.get_compiler(db_alias)
                         .execute_sql(result_type=SINGLE))
            elif not isinstance(value, list):
                value = list(value)
            return {
                'terms': {
                    column_name: value,
                }
            }

    def _connect_filters(self, filters, connector, negated):
        if filters:
            if len(filters) == 1:
                filter_out = filters[0]
            else:
                filter_out = {
                    connector.lower(): [
                        fil for fil in filters if fil is not None
                    ]
                }

            if negated:
                filter_out = {
                    'not': filter_out
                }

            return filter_out

    def get_inner_query(self):
        if isinstance(self.query, MatchAll):
            return {'match_all': {}}

        if not isinstance(self.query, PlainText):
            raise NotImplementedError(
                '`%s` is not supported by the Elasticsearch search backend.'
                % self.query.__class__.__name__)

        fields = self.fields or ['_all', '_partials']
        operator = self.query.operator

        if len(fields) == 1:
            if operator == 'or':
                return {
                    'match': {
                        fields[0]: self.query.query_string,
                    }
                }
            return {
                'match': {
                    fields[0]: {
                        'query': self.query.query_string,
                        'operator': operator,
                    }
                }
            }

        query = {
            'multi_match': {
                'query': self.query.query_string,
                'fields': fields,
            }
        }
        if operator != 'or':
            query['multi_match']['operator'] = operator
        return query

    def get_content_type_filter(self):
        # Query content_type using a "match" query. See comment in
        # Elasticsearch2Mapping.get_document for more details
        content_type = self.mapping_class(self.queryset.model).get_content_type()

        return {
            'match': {
                'content_type': content_type
            }
        }

    def get_filters(self):
        filters = []

        # Filter by content type
        filters.append(self.get_content_type_filter())

        # Apply filters from queryset
        queryset_filters = self._get_filters_from_queryset()
        if queryset_filters:
            filters.append(queryset_filters)

        return filters

    def get_query(self):
        inner_query = self.get_inner_query()
        filters = self.get_filters()

        if len(filters) == 1:
            return {
                'filtered': {
                    'query': inner_query,
                    'filter': filters[0],
                }
            }
        elif len(filters) > 1:
            return {
                'filtered': {
                    'query': inner_query,
                    'filter': {
                        'and': filters,
                    }
                }
            }
        else:
            return inner_query

    def get_sort(self):
        # Ordering by relevance is the default in Elasticsearch
        if self.order_by_relevance:
            return

        # Get queryset and make sure its ordered
        if self.queryset.ordered:
            order_by_fields = self.queryset.query.order_by
            sort = []

            for order_by_field in order_by_fields:
                reverse = False
                field_name = order_by_field

                if order_by_field.startswith('-'):
                    reverse = True
                    field_name = order_by_field[1:]

                field = self._get_filterable_field(field_name)
                column_name = self.mapping.get_field_column_name(field)

                sort.append({
                    column_name: 'desc' if reverse else 'asc'
                })

            return sort

        else:
            # Order by pk field
            return ['pk']

    def __repr__(self):
        return json.dumps(self.get_query())


class Elasticsearch2SearchResults(BaseSearchResults):
    fields_param_name = 'fields'

    def _get_es_body(self, for_count=False):
        body = {
            'query': self.query_compiler.get_query()
        }

        if not for_count:
            sort = self.query_compiler.get_sort()

            if sort is not None:
                body['sort'] = sort

        return body

    def _get_results_from_hits(self, hits):
        """
        Yields Django model instances from a page of hits returned by Elasticsearch
        """
        # Get pks from results
        pks = [hit['fields']['pk'][0] for hit in hits]
        scores = {str(hit['fields']['pk'][0]): hit['_score'] for hit in hits}

        # Initialise results dictionary
        results = {str(pk): None for pk in pks}

        # Find objects in database and add them to dict
        for obj in self.query_compiler.queryset.filter(pk__in=pks):
            results[str(obj.pk)] = obj

            if self._score_field:
                setattr(obj, self._score_field, scores.get(str(obj.pk)))

        # Yield results in order given by Elasticsearch
        for pk in pks:
            result = results[str(pk)]
            if result:
                yield result

    def _do_search(self):
        PAGE_SIZE = 100

        if self.stop is not None:
            limit = self.stop - self.start
        else:
            limit = None

        use_scroll = limit is None or limit > PAGE_SIZE

        params = {
            'index': self.backend.get_index_for_model(self.query_compiler.queryset.model).name,
            'body': self._get_es_body(),
            '_source': False,
            self.fields_param_name: 'pk',
        }

        if use_scroll:
            params.update({
                'scroll': '2m',
                'size': PAGE_SIZE,
            })

            # The scroll API doesn't support offset, manually skip the first results
            skip = self.start

            # Send to Elasticsearch
            page = self.backend.es.search(**params)

            while True:
                hits = page['hits']['hits']

                if len(hits) == 0:
                    break

                # Get results
                if skip < len(hits):
                    for result in self._get_results_from_hits(hits):
                        if limit is not None and limit == 0:
                            break

                        if skip == 0:
                            yield result

                            if limit is not None:
                                limit -= 1
                        else:
                            skip -= 1

                    if limit is not None and limit == 0:
                        break
                else:
                    # Skip whole page
                    skip -= len(hits)

                # Fetch next page of results
                if '_scroll_id' not in page:
                    break

                page = self.backend.es.scroll(scroll_id=page['_scroll_id'], scroll='2m')

            # Clear the scroll
            if '_scroll_id' in page:
                self.backend.es.clear_scroll(scroll_id=page['_scroll_id'])
        else:
            params.update({
                'from_': self.start,
                'size': limit or PAGE_SIZE,
            })

            # Send to Elasticsearch
            hits = self.backend.es.search(**params)['hits']['hits']

            # Get results
            for result in self._get_results_from_hits(hits):
                yield result

    def _do_count(self):
        # Get count
        hit_count = self.backend.es.count(
            index=self.backend.get_index_for_model(self.query_compiler.queryset.model).name,
            body=self._get_es_body(for_count=True),
        )['count']

        # Add limits
        hit_count -= self.start
        if self.stop is not None:
            hit_count = min(hit_count, self.stop - self.start)

        return max(hit_count, 0)


class Elasticsearch2Index:
    def __init__(self, backend, name):
        self.backend = backend
        self.es = backend.es
        self.mapping_class = backend.mapping_class
        self.name = name

    def put(self):
        self.es.indices.create(self.name, self.backend.settings)

    def delete(self):
        try:
            self.es.indices.delete(self.name)
        except NotFoundError:
            pass

    def exists(self):
        return self.es.indices.exists(self.name)

    def is_alias(self):
        return self.es.indices.exists_alias(self.name)

    def aliased_indices(self):
        """
        If this index object represents an alias (which appear the same in the
        Elasticsearch API), this method can be used to fetch the list of indices
        the alias points to.

        Use the is_alias method if you need to find out if this an alias. This
        returns an empty list if called on an index.
        """
        return [
            self.backend.index_class(self.backend, index_name)
            for index_name in self.es.indices.get_alias(name=self.name).keys()
        ]

    def put_alias(self, name):
        """
        Creates a new alias to this index. If the alias already exists it will
        be repointed to this index.
        """
        self.es.indices.put_alias(name=name, index=self.name)

    def add_model(self, model):
        # Get mapping
        mapping = self.mapping_class(model)

        # Put mapping
        self.es.indices.put_mapping(
            # pass update_all_types=True as a workaround to avoid "Can't redefine search field" errors -
            # see https://github.com/wagtail/wagtail/issues/2968
            index=self.name, doc_type=mapping.get_document_type(), body=mapping.get_mapping(),
            update_all_types=True
        )

    def add_item(self, item):
        # Make sure the object can be indexed
        if not class_is_indexed(item.__class__):
            return

        # Get mapping
        mapping = self.mapping_class(item.__class__)

        # Add document to index
        self.es.index(
            self.name, mapping.get_document_type(), mapping.get_document(item), id=mapping.get_document_id(item)
        )

    def add_items(self, model, items):
        if not class_is_indexed(model):
            return

        # Get mapping
        mapping = self.mapping_class(model)
        doc_type = mapping.get_document_type()

        # Create list of actions
        actions = []
        for item in items:
            # Create the action
            action = {
                '_index': self.name,
                '_type': doc_type,
                '_id': mapping.get_document_id(item),
            }
            action.update(mapping.get_document(item))
            actions.append(action)

        # Run the actions
        bulk(self.es, actions)

    def delete_item(self, item):
        # Make sure the object can be indexed
        if not class_is_indexed(item.__class__):
            return

        # Get mapping
        mapping = self.mapping_class(item.__class__)

        # Delete document
        try:
            self.es.delete(
                self.name,
                mapping.get_document_type(),
                mapping.get_document_id(item),
            )
        except NotFoundError:
            pass  # Document doesn't exist, ignore this exception

    def refresh(self):
        self.es.indices.refresh(self.name)

    def reset(self):
        # Delete old index
        self.delete()

        # Create new index
        self.put()


class ElasticsearchIndexRebuilder:
    def __init__(self, index):
        self.index = index

    def reset_index(self):
        self.index.reset()

    def start(self):
        # Reset the index
        self.reset_index()

        return self.index

    def finish(self):
        self.index.refresh()


class ElasticsearchAtomicIndexRebuilder(ElasticsearchIndexRebuilder):
    def __init__(self, index):
        self.alias = index
        self.index = index.backend.index_class(
            index.backend,
            self.alias.name + '_' + get_random_string(7).lower()
        )

    def reset_index(self):
        # Delete old index using the alias
        # This should delete both the alias and the index
        self.alias.delete()

        # Create new index
        self.index.put()

        # Create a new alias
        self.index.put_alias(self.alias.name)

    def start(self):
        # Create the new index
        self.index.put()

        return self.index

    def finish(self):
        self.index.refresh()

        if self.alias.is_alias():
            # Update existing alias, then delete the old index

            # Find index that alias currently points to, we'll delete it after
            # updating the alias
            old_index = self.alias.aliased_indices()

            # Update alias to point to new index
            self.index.put_alias(self.alias.name)

            # Delete old index
            # aliased_indices() can return multiple indices. Delete them all
            for index in old_index:
                if index.name != self.index.name:
                    index.delete()

        else:
            # self.alias doesn't currently refer to an alias in Elasticsearch.
            # This means that either nothing exists in ES with that name or
            # there is currently an index with the that name

            # Run delete on the alias, just in case it is currently an index.
            # This happens on the first rebuild after switching ATOMIC_REBUILD on
            self.alias.delete()

            # Create the alias
            self.index.put_alias(self.alias.name)


class Elasticsearch2SearchBackend(BaseSearchBackend):
    index_class = Elasticsearch2Index
    query_compiler_class = Elasticsearch2SearchQueryCompiler
    results_class = Elasticsearch2SearchResults
    mapping_class = Elasticsearch2Mapping
    basic_rebuilder_class = ElasticsearchIndexRebuilder
    atomic_rebuilder_class = ElasticsearchAtomicIndexRebuilder

    settings = {
        'settings': {
            'analysis': {
                'analyzer': {
                    'ngram_analyzer': {
                        'type': 'custom',
                        'tokenizer': 'lowercase',
                        'filter': ['asciifolding', 'ngram']
                    },
                    'edgengram_analyzer': {
                        'type': 'custom',
                        'tokenizer': 'lowercase',
                        'filter': ['asciifolding', 'edgengram']
                    }
                },
                'tokenizer': {
                    'ngram_tokenizer': {
                        'type': 'nGram',
                        'min_gram': 3,
                        'max_gram': 15,
                    },
                    'edgengram_tokenizer': {
                        'type': 'edgeNGram',
                        'min_gram': 2,
                        'max_gram': 15,
                        'side': 'front'
                    }
                },
                'filter': {
                    'ngram': {
                        'type': 'nGram',
                        'min_gram': 3,
                        'max_gram': 15
                    },
                    'edgengram': {
                        'type': 'edgeNGram',
                        'min_gram': 1,
                        'max_gram': 15
                    }
                }
            }
        }
    }

    def __init__(self, params):
        super(Elasticsearch2SearchBackend, self).__init__(params)

        # Get settings
        self.hosts = params.pop('HOSTS', None)
        self.index_name = params.pop('INDEX', 'wagtail')
        self.timeout = params.pop('TIMEOUT', 10)

        if params.pop('ATOMIC_REBUILD', False):
            self.rebuilder_class = self.atomic_rebuilder_class
        else:
            self.rebuilder_class = self.basic_rebuilder_class

        # If HOSTS is not set, convert URLS setting to HOSTS
        es_urls = params.pop('URLS', ['http://localhost:9200'])
        if self.hosts is None:
            self.hosts = []

            for url in es_urls:
                parsed_url = urlparse(url)

                use_ssl = parsed_url.scheme == 'https'
                port = parsed_url.port or (443 if use_ssl else 80)

                http_auth = None
                if parsed_url.username is not None and parsed_url.password is not None:
                    http_auth = (parsed_url.username, parsed_url.password)

                self.hosts.append({
                    'host': parsed_url.hostname,
                    'port': port,
                    'url_prefix': parsed_url.path,
                    'use_ssl': use_ssl,
                    'verify_certs': use_ssl,
                    'http_auth': http_auth,
                })

        self.settings = copy.deepcopy(self.settings)  # Make the class settings attribute as instance settings attribute
        self.settings = deep_update(self.settings, params.pop("INDEX_SETTINGS", {}))

        # Get Elasticsearch interface
        # Any remaining params are passed into the Elasticsearch constructor
        options = params.pop('OPTIONS', {})

        self.es = Elasticsearch(
            hosts=self.hosts,
            timeout=self.timeout,
            **options)

    def get_index_for_model(self, model):
        # Split models up into separate indices based on their root model.
        # For example, all page-derived models get put together in one index,
        # while images and documents each have their own index.
        root_model = get_model_root(model)
        index_suffix = '__' + root_model._meta.app_label.lower() + '_' + root_model.__name__.lower()

        return self.index_class(self, self.index_name + index_suffix)

    def get_index(self):
        return self.index_class(self, self.index_name)

    def get_rebuilder(self):
        return self.rebuilder_class(self.get_index())

    def reset_index(self):
        # Use the rebuilder to reset the index
        self.get_rebuilder().reset_index()

    def add_type(self, model):
        self.get_index_for_model(model).add_model(model)

    def refresh_index(self):
        self.get_index().refresh()

    def add(self, obj):
        self.get_index_for_model(type(obj)).add_item(obj)

    def add_bulk(self, model, obj_list):
        self.get_index_for_model(model).add_items(model, obj_list)

    def delete(self, obj):
        self.get_index_for_model(type(obj)).delete_item(obj)


SearchBackend = Elasticsearch2SearchBackend<|MERGE_RESOLUTION|>--- conflicted
+++ resolved
@@ -10,17 +10,11 @@
 from elasticsearch.helpers import bulk
 
 from wagtail.utils.utils import deep_update
-<<<<<<< HEAD
-from wagtail.wagtailsearch.backends.base import (
+from wagtail.search.backends.base import (
     BaseSearchBackend, BaseSearchQueryCompiler, BaseSearchResults)
-from wagtail.wagtailsearch.index import (
-=======
-from wagtail.search.backends.base import (
-    BaseSearchBackend, BaseSearchQuery, BaseSearchResults)
 from wagtail.search.index import (
->>>>>>> bc1bfb5c
     FilterField, Indexed, RelatedFields, SearchField, class_is_indexed)
-from wagtail.wagtailsearch.query import MatchAll, PlainText
+from wagtail.search.query import MatchAll, PlainText
 
 
 def get_model_root(model):
